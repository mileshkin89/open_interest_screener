[project]
name = "openinterestscreener"
<<<<<<< HEAD
version = "1.1.0"
=======
version = "1.2.0"
>>>>>>> 0c6f3ce3
description = ""
authors = [
    {name = "Oleksandr Mileshkin",email = "mileshkin89@gmail.com"}
]
readme = "README.md"
requires-python = ">=3.11"
dependencies = [
    "python-dotenv (>=1.1.0,<2.0.0)",
    "aiohttp (>=3.11.18,<4.0.0)",
    "aiogram (>=3.20.0.post0,<4.0.0)",
    "aiosqlite (>=0.21.0,<0.22.0)",
    "pydantic-settings (>=2.9.1,<3.0.0)",
    "tzdata (>=2025.2,<2026.0)"
]


[build-system]
requires = ["poetry-core>=2.0.0,<3.0.0"]
build-backend = "poetry.core.masonry.api"<|MERGE_RESOLUTION|>--- conflicted
+++ resolved
@@ -1,10 +1,6 @@
 [project]
 name = "openinterestscreener"
-<<<<<<< HEAD
-version = "1.1.0"
-=======
 version = "1.2.0"
->>>>>>> 0c6f3ce3
 description = ""
 authors = [
     {name = "Oleksandr Mileshkin",email = "mileshkin89@gmail.com"}
